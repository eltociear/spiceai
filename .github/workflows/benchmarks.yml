---
<<<<<<< HEAD
name: benchmark tests

on:
  workflow_dispatch:

jobs:
  build:
    name: Benchmark Tests
    runs-on: ubuntu-latest
    steps:
      - uses: actions/checkout@v4

      - name: Set up Rust
        uses: ./.github/actions/setup-rust
        with:
          os: 'linux'

      - name: Set up Spice.ai API Key
        run: |
          mkdir -p ~/.spice
          echo "[spiceai]" > ~/.spice/auth
          echo "  [spiceai.params]" >> ~/.spice/auth
          echo '    key = "${{ secrets.SPICE_SECRET_SPICEAI_BENCHMARK_KEY }}"' >> ~/.spice/auth

      - run: cargo bench -p runtime
        env:
          UPLOAD_RESULTS_DATASET: 'spiceai.tests.oss_benchmarks'
          PG_BENCHMARK_PG_HOST: ${{ secrets.SPICE_SECRET_PG_BENCHMARK_PG_HOST }}
          PG_BENCHMARK_PG_USER: ${{ secrets.SPICE_SECRET_PG_BENCHMARK_PG_USER }}
          PG_BENCHMARK_PG_PASS: ${{ secrets.SPICE_SECRET_PG_BENCHMARK_PG_PASS }}
          PG_BENCHMARK_PG_SSLMODE: ${{ secrets.SPICE_SECRET_PG_BENCHMARK_PG_SSLMODE }}
=======
    name: benchmark tests

    on:
      workflow_dispatch:

    jobs:
      build:
        name: Benchmark Tests
        runs-on: ubuntu-latest
        steps:
          - uses: actions/checkout@v4

          - name: Set up Rust
            uses: ./.github/actions/setup-rust
            with:
              os: 'linux'

          - name: Set up Spice.ai API Key
            run: |
              echo 'SPICEAI_API_KEY="${{ secrets.SPICE_SECRET_SPICEAI_BENCHMARK_KEY }}"' > .env

          - run: cargo bench -p runtime
            env:
                UPLOAD_RESULTS_DATASET: "spiceai.tests.oss_benchmarks"
>>>>>>> 257c2b2f
<|MERGE_RESOLUTION|>--- conflicted
+++ resolved
@@ -1,37 +1,4 @@
 ---
-<<<<<<< HEAD
-name: benchmark tests
-
-on:
-  workflow_dispatch:
-
-jobs:
-  build:
-    name: Benchmark Tests
-    runs-on: ubuntu-latest
-    steps:
-      - uses: actions/checkout@v4
-
-      - name: Set up Rust
-        uses: ./.github/actions/setup-rust
-        with:
-          os: 'linux'
-
-      - name: Set up Spice.ai API Key
-        run: |
-          mkdir -p ~/.spice
-          echo "[spiceai]" > ~/.spice/auth
-          echo "  [spiceai.params]" >> ~/.spice/auth
-          echo '    key = "${{ secrets.SPICE_SECRET_SPICEAI_BENCHMARK_KEY }}"' >> ~/.spice/auth
-
-      - run: cargo bench -p runtime
-        env:
-          UPLOAD_RESULTS_DATASET: 'spiceai.tests.oss_benchmarks'
-          PG_BENCHMARK_PG_HOST: ${{ secrets.SPICE_SECRET_PG_BENCHMARK_PG_HOST }}
-          PG_BENCHMARK_PG_USER: ${{ secrets.SPICE_SECRET_PG_BENCHMARK_PG_USER }}
-          PG_BENCHMARK_PG_PASS: ${{ secrets.SPICE_SECRET_PG_BENCHMARK_PG_PASS }}
-          PG_BENCHMARK_PG_SSLMODE: ${{ secrets.SPICE_SECRET_PG_BENCHMARK_PG_SSLMODE }}
-=======
     name: benchmark tests
 
     on:
@@ -55,5 +22,4 @@
 
           - run: cargo bench -p runtime
             env:
-                UPLOAD_RESULTS_DATASET: "spiceai.tests.oss_benchmarks"
->>>>>>> 257c2b2f
+                UPLOAD_RESULTS_DATASET: "spiceai.tests.oss_benchmarks"