[package]
name = "flightrepl"
version.workspace = true
edition.workspace = true
rust-version.workspace = true
license.workspace = true
homepage.workspace = true
repository.workspace = true
description = "Spice OSS Flight Query Repl"

[dependencies]
arrow.workspace = true
arrow-flight.workspace = true
parquet = "49.0.0"
clap.workspace = true
tokio.workspace = true
tonic = { workspace = true, features = [
  "transport",
  "tls",
  "tls-roots",
] }
regex = "1.10.3"
snafu = "0.8.0"
async-stream.workspace = true
futures.workspace = true
tracing.workspace = true
tracing-subscriber = { version = "0.3.18", features = ["env-filter"] }
datafusion.workspace = true
rustyline = "13.0.0"
<<<<<<< HEAD
candle-core = "0.4.1"
candle-examples = "0.4.1"
candle-transformers = "0.4.1"
tokenizers = "0.15.2"
=======
prost = { version = "0.12.1", default-features = false, features = ["prost-derive"] }
ansi_term = "0.12.1"
>>>>>>> d62eeb5c
<|MERGE_RESOLUTION|>--- conflicted
+++ resolved
@@ -27,12 +27,6 @@
 tracing-subscriber = { version = "0.3.18", features = ["env-filter"] }
 datafusion.workspace = true
 rustyline = "13.0.0"
-<<<<<<< HEAD
-candle-core = "0.4.1"
-candle-examples = "0.4.1"
-candle-transformers = "0.4.1"
-tokenizers = "0.15.2"
-=======
+
 prost = { version = "0.12.1", default-features = false, features = ["prost-derive"] }
-ansi_term = "0.12.1"
->>>>>>> d62eeb5c
+ansi_term = "0.12.1"