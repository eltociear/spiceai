[package]
name = "runtime"
version.workspace = true
edition.workspace = true
rust-version.workspace = true
license.workspace = true
homepage.workspace = true
repository.workspace = true
description = "The spiced runtime"

[dependencies]
snafu.workspace = true
spicepod = { path = "../spicepod" }
app = { path = "../app" }
axum = { version = "0.7.4", features = ["macros"] }
tokio.workspace = true
tracing.workspace = true
clap.workspace = true
metrics.workspace = true
datafusion = "34.0.0"
arrow = "49.0.0"
arrow-flight = "49.0.0"
arrow-ipc = "49.0.0"
tonic = "0.10.2"
tonic_0_9_0 = { version = "0.9.0", package = "tonic", features = ["gzip"] }
futures = "0.3.30"
uuid = "1.6.1"
tokio-stream = "0.1"
async-stream = "0.3.5"
futures-core = "0.3"
dirs = "5.0.1"
toml = "0.8.8"
serde.workspace = true
flight_client = { version = "0.10.0-alpha.0", path = "../flight_client" }
tract-core = "0.21.0"
tract-onnx = "0.21.0"
ndarray-npy.workspace = true
<<<<<<< HEAD
parquet = "49.0.0"
=======
duckdb = { git = "https://github.com/spicehq/duckdb-rs.git", rev = "8b57b1496eed1009c45734df7790960313d31e3d",  features = ["bundled", "r2d2", "vtab", "vtab-arrow"], optional = true }
duckdb_datafusion = { path = "../duckdb_datafusion", optional = true }
r2d2 = { version = "0.8.10", optional = true }
opentelemetry-proto = { version = "0.4.0", features = ["gen-tonic-messages", "gen-tonic", "metrics"] }
>>>>>>> fe61bd92

[features]
default = ["duckdb"]
dev = []
duckdb = ["dep:duckdb", "duckdb_datafusion", "r2d2"]<|MERGE_RESOLUTION|>--- conflicted
+++ resolved
@@ -35,14 +35,11 @@
 tract-core = "0.21.0"
 tract-onnx = "0.21.0"
 ndarray-npy.workspace = true
-<<<<<<< HEAD
 parquet = "49.0.0"
-=======
 duckdb = { git = "https://github.com/spicehq/duckdb-rs.git", rev = "8b57b1496eed1009c45734df7790960313d31e3d",  features = ["bundled", "r2d2", "vtab", "vtab-arrow"], optional = true }
 duckdb_datafusion = { path = "../duckdb_datafusion", optional = true }
 r2d2 = { version = "0.8.10", optional = true }
 opentelemetry-proto = { version = "0.4.0", features = ["gen-tonic-messages", "gen-tonic", "metrics"] }
->>>>>>> fe61bd92
 
 [features]
 default = ["duckdb"]
